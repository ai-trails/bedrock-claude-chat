--- conflicted
+++ resolved
@@ -1,10 +1,7 @@
 {
   "app": "npx ts-node --prefer-ts-exts bin/bedrock-chat.ts",
   "watch": {
-    "include": [
-      "**",
-      "../backend"
-    ],
+    "include": ["**", "../backend"],
     "exclude": [
       "README.md",
       "../backend/**/__pycache__",
@@ -22,10 +19,7 @@
   "context": {
     "@aws-cdk/aws-lambda:recognizeLayerVersion": true,
     "@aws-cdk/core:checkSecretUsage": true,
-    "@aws-cdk/core:target-partitions": [
-      "aws",
-      "aws-cn"
-    ],
+    "@aws-cdk/core:target-partitions": ["aws", "aws-cn"],
     "@aws-cdk-containers/ecs-service-extensions:enableDefaultLogDriver": true,
     "@aws-cdk/aws-ec2:uniqueImdsv2TemplateName": true,
     "@aws-cdk/aws-ecs:arnFormatIncludesClusterName": true,
@@ -58,10 +52,7 @@
     "@aws-cdk/aws-opensearchservice:enableOpensearchMultiAzWithStandby": true,
     "enableMistral": false,
     "bedrockRegion": "us-east-1",
-    "allowedIpV4AddressRanges": [
-      "0.0.0.0/1",
-      "128.0.0.0/1"
-    ],
+    "allowedIpV4AddressRanges": ["0.0.0.0/1", "128.0.0.0/1"],
     "allowedIpV6AddressRanges": [
       "0000:0000:0000:0000:0000:0000:0000:0000/1",
       "8000:0000:0000:0000:0000:0000:0000:0000/1"
@@ -69,15 +60,9 @@
     "identityProviders": [],
     "userPoolDomainPrefix": "",
     "allowedSignUpEmailDomains": [],
-<<<<<<< HEAD
     "autoJoinUserGroups": ["CreatingBotAllowed"],
-=======
     "selfSignUpEnabled": true,
->>>>>>> df07eb79
-    "publishedApiAllowedIpV4AddressRanges": [
-      "0.0.0.0/1",
-      "128.0.0.0/1"
-    ],
+    "publishedApiAllowedIpV4AddressRanges": ["0.0.0.0/1", "128.0.0.0/1"],
     "publishedApiAllowedIpV6AddressRanges": [
       "0000:0000:0000:0000:0000:0000:0000:0000/1",
       "8000:0000:0000:0000:0000:0000:0000:0000/1"
